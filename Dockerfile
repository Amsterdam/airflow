--- conflicted
+++ resolved
@@ -54,10 +54,6 @@
 COPY vsd/ ${AIRFLOW_PATH}/vsd/
 COPY plugins/ ${AIRFLOW_PATH}/plugins/
 # COPY src/dags/ ${AIRFLOW_PATH}/dags/
-<<<<<<< HEAD
-=======
-
->>>>>>> f4b5b97e
 
 COPY requirements* ./
 ARG PIP_REQUIREMENTS=requirements.txt
@@ -84,8 +80,4 @@
 WORKDIR ${AIRFLOW_PATH}
 USER airflow
 
-<<<<<<< HEAD
-# CMD [ "/opt/airflow/scripts/run.sh" ]
-=======
-CMD ${AIRFLOW_PATH}/scripts/run.sh
->>>>>>> f4b5b97e
+# CMD [ "/opt/airflow/scripts/run.sh" ]